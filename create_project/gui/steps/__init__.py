# ABOUTME: Steps module containing individual wizard step implementations
# ABOUTME: Each step handles a specific phase of project configuration

"""
Wizard steps module for the Create Project application.

This module contains individual wizard steps that guide users through:
- Project type selection
- Basic information input
- Location selection
- Options configuration
- Review and creation
"""

<<<<<<< HEAD
from typing import TYPE_CHECKING

from .basic_info import BasicInfoStep
from .location import LocationStep
from .options import OptionsStep
from .project_type import ProjectTypeStep
=======
from .project_type import ProjectTypeStep
from .basic_info import BasicInfoStep
from .location import LocationStep
from .options import OptionsStep
>>>>>>> 42e507f7
from .review import ReviewStep

__all__ = [
    "ProjectTypeStep",
    "BasicInfoStep",
    "LocationStep",
    "OptionsStep",
    "ReviewStep",
]<|MERGE_RESOLUTION|>--- conflicted
+++ resolved
@@ -12,19 +12,10 @@
 - Review and creation
 """
 
-<<<<<<< HEAD
-from typing import TYPE_CHECKING
-
-from .basic_info import BasicInfoStep
-from .location import LocationStep
-from .options import OptionsStep
-from .project_type import ProjectTypeStep
-=======
 from .project_type import ProjectTypeStep
 from .basic_info import BasicInfoStep
 from .location import LocationStep
 from .options import OptionsStep
->>>>>>> 42e507f7
 from .review import ReviewStep
 
 __all__ = [
