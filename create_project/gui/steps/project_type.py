--- conflicted
+++ resolved
@@ -103,15 +103,6 @@
                     # Extract template info (already flattened)
                     template_id = template_data.get("template_id", "unknown")
                     template_name = template_data.get("name", "Unknown Template")
-<<<<<<< HEAD
-                    # Store template data (convert dict to simple storage)
-                    self.templates[template_name] = template_data
-
-                    # Create list item
-                    item = QListWidgetItem(template_name)
-                    item.setData(Qt.ItemDataRole.UserRole, template_name)
-
-=======
                     template_path = template_data.get("file_path")
                     
                     # Store template data with template_id as key
@@ -120,8 +111,6 @@
                     # Create list item
                     item = QListWidgetItem(template_name)
                     item.setData(Qt.ItemDataRole.UserRole, template_id)
-                    
->>>>>>> 28c79e87
                     # Add brief description as tooltip
                     if template_data.get("description"):
                         item.setToolTip(template_data["description"][:100] + "...")
@@ -149,21 +138,12 @@
                         "structure": "Simple script structure",
                     },
                 ]
-<<<<<<< HEAD
-
-                for template_data in sample_templates:
-                    template_name = template_data["name"]
-                    self.templates[template_name] = template_data
-
-=======
                 
                 for i, template_data in enumerate(sample_templates):
                     template_id = f"sample_{i}"
                     template_name = template_data["name"]
                     template_data["template_id"] = template_id
                     self.templates[template_id] = template_data
-                    
->>>>>>> 28c79e87
                     item = QListWidgetItem(template_name)
                     item.setData(Qt.ItemDataRole.UserRole, template_id)
                     item.setToolTip(template_data["description"])
