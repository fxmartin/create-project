--- conflicted
+++ resolved
@@ -30,14 +30,10 @@
 from ..steps.basic_info import BasicInfoStep
 from ..steps.location import LocationStep
 from ..steps.options import OptionsStep
-<<<<<<< HEAD
 from ..steps.project_type import ProjectTypeStep
 from ..steps.review import ReviewStep
 from ..widgets.progress_dialog import ProgressDialog
 from .base_step import WizardStep
-=======
-from ..steps.review import ReviewStep
->>>>>>> 42e507f7
 
 logger = get_logger(__name__)
 
@@ -171,10 +167,9 @@
             if self.wizard_data.additional_options:
                 variables.update(self.wizard_data.additional_options)
             
-<<<<<<< HEAD
             if self._cancelled:
                 return
-=======
+            
             # Create project options
             options = ProjectOptions(
                 create_git_repo=self.wizard_data.init_git,
@@ -183,24 +178,13 @@
                 enable_ai_assistance=self.ai_service is not None
             )
             
-            # Create project generator instance
-            # Use wizard's config manager if available  
-            wizard = self.parent()
-            config_manager = wizard.config_manager if wizard and hasattr(wizard, 'config_manager') else ConfigManager()
-            
-            generator = ProjectGenerator(
-                config_manager=config_manager,
-                threading_model=None
-            )
->>>>>>> 42e507f7
-            
             self.progress.emit(40, "Starting project generation...")
             # Generate project
             result = generator.generate_project(
                 template=template,
                 variables=variables,
                 target_path=self.project_path,
-                options=self.options,
+                options=options,
                 progress_callback=self._progress_callback,
             )
 
@@ -317,7 +301,6 @@
     def _add_pages(self) -> None:
         """Add wizard pages."""
         logger.info("Adding wizard pages")
-<<<<<<< HEAD
 
         # Add actual step implementations
         # Project Type Selection (implemented)
@@ -338,28 +321,6 @@
         review_step = ReviewStep(self.config_manager, self.template_engine, self)
         review_step.create_requested.connect(self._on_create_project)
         self.addPage(review_step)
-
-=======
-        
-        # Add all step implementations
-        # Project Type Selection
-        self.addPage(ProjectTypeStep(self))
-        
-        # Basic Information
-        self.addPage(BasicInfoStep(self))
-        
-        # Location Selection
-        self.addPage(LocationStep(self))
-        
-        # Options Configuration
-        self.addPage(OptionsStep(self))
-        
-        # Review and Create
-        review_step = ReviewStep(self)
-        review_step.create_clicked.connect(self._on_create_clicked)
-        self.addPage(review_step)
-    
->>>>>>> 42e507f7
     def _connect_signals(self) -> None:
         """Connect signals and slots."""
         self.helpRequested.connect(self._on_help_requested)
@@ -411,33 +372,9 @@
         Overrides QWizard method to ensure proper validation.
         """
         return super().validateCurrentPage()
-<<<<<<< HEAD
 
     def _start_generation(self, project_path: Path, options: ProjectOptions) -> None:
         """Start project generation process.
-=======
-    
-    @pyqtSlot()
-    def _on_create_clicked(self) -> None:
-        """Handle create button click from review step."""
-        logger.info("Create button clicked, starting project generation")
-        self._start_generation()
-    
-    def _start_generation(self) -> None:
-        """Start project generation process."""
-        # Create progress dialog
-        self.progress_dialog = QProgressDialog(
-            "Creating project...",
-            "Cancel",
-            0,
-            100,
-            self
-        )
-        self.progress_dialog.setWindowTitle("Project Generation")
-        self.progress_dialog.setWindowModality(Qt.WindowModality.WindowModal)
-        self.progress_dialog.setMinimumDuration(0)
-        self.progress_dialog.setValue(0)
->>>>>>> 42e507f7
         
         Args:
             project_path: Path where project will be created
