# ABOUTME: Main wizard implementation for project creation workflow
# ABOUTME: Manages step navigation, data collection, and project generation

"""
Project creation wizard module.

This module implements the main wizard interface that guides users through
the project creation process. It manages:
- Step navigation and validation
- Data collection from each step
- Integration with backend services
- Progress tracking during generation
- Error handling with AI assistance
"""

from dataclasses import dataclass
from pathlib import Path
from typing import Any, Dict, Optional

from PyQt6.QtCore import Qt, QThread, pyqtSignal, pyqtSlot
from PyQt6.QtWidgets import QMessageBox, QWizard, QWizardPage

from create_project.ai.ai_service import AIService
from create_project.config.config_manager import ConfigManager
<<<<<<< HEAD
from create_project.core.api import create_project_async
from create_project.core.project_generator import ProjectOptions
from create_project.templates.engine import TemplateEngine
=======
from create_project.templates.engine import TemplateEngine
from create_project.core.api import create_project
from create_project.core.project_generator import ProjectOptions, ProjectGenerator
from create_project.ai.ai_service import AIService
>>>>>>> 28c79e87
from create_project.utils.logger import get_logger

from ..steps.basic_info import BasicInfoStep
from ..steps.location import LocationStep
from ..steps.options import OptionsStep
from ..steps.project_type import ProjectTypeStep
from ..steps.review import ReviewStep
from ..widgets.progress_dialog import ProgressDialog
from .base_step import WizardStep

logger = get_logger(__name__)


@dataclass
class WizardData:
    """Container for data collected through the wizard."""

    # Template selection
    template_id: Optional[str] = None
    template_name: Optional[str] = None
    template_path: Optional[str] = None

    # Basic information
    project_name: Optional[str] = None
    author: Optional[str] = None
    version: Optional[str] = None
    description: Optional[str] = None

    # Location
    location: Optional[Path] = None

    # Options
    license: Optional[str] = None
    init_git: bool = True
    create_venv: bool = True
    venv_tool: Optional[str] = None
    additional_options: Dict[str, Any] = None

    def __post_init__(self):
        if self.additional_options is None:
            self.additional_options = {}

    @property
    def target_path(self) -> Optional[Path]:
        """Get the full target path for the project."""
        if self.location and self.project_name:
            return self.location / self.project_name
        return None

    def to_variables(self) -> Dict[str, Any]:
        """Convert to template variables dictionary."""
        return {
            "project_name": self.project_name,
            "author": self.author,
            "version": self.version,
            "description": self.description,
            "license": self.license,
            **self.additional_options,
        }


class ProjectGenerationThread(QThread):
    """Thread for running project generation without blocking UI."""

    progress = pyqtSignal(int, str)  # Progress percentage and message
    finished = pyqtSignal(bool, str)  # Success and message/error

    def __init__(
        self,
        project_path: Path,
        options: ProjectOptions,
        template_engine: TemplateEngine,
<<<<<<< HEAD
        wizard,
        ai_service: Optional[AIService] = None,
=======
        template_loader,
        wizard_data: WizardData,
        ai_service: Optional[AIService] = None
>>>>>>> 28c79e87
    ):
        super().__init__()
        self.project_path = project_path
        self.options = options
        self.template_engine = template_engine
<<<<<<< HEAD
        self.wizard = wizard
=======
        self.template_loader = template_loader
        self.wizard_data = wizard_data
>>>>>>> 28c79e87
        self.ai_service = ai_service
        self._cancelled = False

    def run(self):
        """Run project generation in background."""
        try:
            self.progress.emit(0, "Starting project generation...")

            if self._cancelled:
                return

            self.progress.emit(10, "Loading template configuration...")
            
<<<<<<< HEAD
            if self._cancelled:
=======
            # Find template file path first
            template_path = None
            templates = self.template_loader.list_templates()
            for template_info in templates:
                if template_info.get('template_id') == self.wizard_data.template_id:
                    template_path = template_info.get('file_path')
                    break
            
            if not template_path:
                self.finished.emit(False, f"Template '{self.wizard_data.template_id}' not found")
>>>>>>> 28c79e87
                return

            # Use the async API directly with required parameters
            from create_project.core.project_generator import ProjectGenerator
            
            # Create generator
            generator = ProjectGenerator(
                template_loader=self.template_engine.template_loader if hasattr(self.template_engine, 'template_loader') else None,
                ai_service=self.ai_service
            )
            
            # Get template
            self.progress.emit(20, "Loading template...")
            template = self.template_engine.load_template(self.wizard.wizard_data.template_path)
            
            # Load the template
            try:
                template = self.template_engine.load_template(template_path)
            except Exception as e:
                self.finished.emit(False, f"Failed to load template: {str(e)}")
                return
            
            if self._cancelled:
                return
            
            self.progress.emit(30, "Preparing project variables...")
            # Collect variables
            variables = {
                "project_name": self.wizard.wizard_data.project_name,
                "author": self.wizard.wizard_data.author,
                "version": self.wizard.wizard_data.version,
                "description": self.wizard.wizard_data.description,
                "license": self.wizard.wizard_data.license,
            }
            # Add any additional template variables
            if self.wizard.wizard_data.additional_options:
                variables.update(self.wizard.wizard_data.additional_options)
            
            if self._cancelled:
                return
            
<<<<<<< HEAD
            self.progress.emit(40, "Starting project generation...")
            # Generate project
            result = generator.generate_project(
                template=template,
                variables=variables,
                target_path=self.project_path,
                options=self.options,
                progress_callback=self._progress_callback,
=======
            # Create project generator instance
            # Use wizard's config manager if available  
            wizard = self.parent()
            config_manager = wizard.config_manager if wizard and hasattr(wizard, 'config_manager') else ConfigManager()
            
            generator = ProjectGenerator(
                config_manager=config_manager,
                threading_model=None
            )
            
            # Generate the project
            result = generator.generate(
                template=template,
                variables=self.wizard_data.to_variables(),
                target_path=self.wizard_data.target_path,
                options=options,
                progress_callback=self._progress_callback
>>>>>>> 28c79e87
            )

            if result.success:
                message = f"Project created successfully at {result.project_path}"
                self.finished.emit(True, message)
            else:
                error_msg = "\n".join(result.errors) if result.errors else "Unknown error occurred"
                self.finished.emit(False, error_msg)

        except Exception as e:
            logger.exception("Project generation failed")
            self.finished.emit(False, str(e))

    def _progress_callback(self, message: str, percentage: Optional[int] = None):
        """Handle progress updates from generator."""
        # Map internal progress to 40-90% range since we use 0-40% for setup
        if percentage is not None:
            scaled_percentage = 40 + int((percentage / 100.0) * 50)
            self.progress.emit(scaled_percentage, message)
        else:
            # If no percentage, just emit the message with current progress
            self.progress.emit(50, message)

    def cancel(self):
        """Cancel the generation process."""
        self._cancelled = True


class ProjectWizard(QWizard):
    """
    Main wizard for creating Python projects.

    Guides users through project configuration with the following steps:
    1. Project type selection
    2. Basic information
    3. Location selection
    4. Options configuration
    5. Review and create
    """

    # Page IDs
    PAGE_PROJECT_TYPE = 0
    PAGE_BASIC_INFO = 1
    PAGE_LOCATION = 2
    PAGE_OPTIONS = 3
    PAGE_REVIEW = 4

    # Signals
    project_created = pyqtSignal(Path)  # Emitted when project is successfully created

    def __init__(
        self,
        config_manager: ConfigManager,
        template_engine: TemplateEngine,
        template_loader=None,  # Add template_loader parameter
        ai_service: Optional[AIService] = None,
        parent=None,
    ):
        """
        Initialize the project wizard.

        Args:
            config_manager: Configuration manager instance
            template_engine: Template engine instance
            template_loader: Template loader instance
            ai_service: Optional AI service for assistance
            parent: Parent widget
        """
        super().__init__(parent)

        self.config_manager = config_manager
        self.template_engine = template_engine
        self.template_loader = template_loader
        self.ai_service = ai_service

        # Wizard data
        self.wizard_data = WizardData()

        # Generation thread
        self.generation_thread: Optional[ProjectGenerationThread] = None
        self.progress_dialog: Optional[QProgressDialog] = None

        # Set up wizard
        self._setup_wizard()
        self._add_pages()
        self._connect_signals()

        logger.info("Project wizard initialized")

    @property
    def data(self) -> WizardData:
        """Access wizard data for child pages."""
        return self.wizard_data

    def _setup_wizard(self) -> None:
        """Configure wizard appearance and behavior."""
        self.setWindowTitle("Create Python Project")
        self.setWizardStyle(QWizard.WizardStyle.ModernStyle)

        # Enable help button
        self.setOption(QWizard.WizardOption.HaveHelpButton, True)
        self.setOption(QWizard.WizardOption.HelpButtonOnRight, False)

        # Set button text
        self.setButtonText(QWizard.WizardButton.BackButton, "< Back")
        self.setButtonText(QWizard.WizardButton.NextButton, "Next >")
        self.setButtonText(QWizard.WizardButton.FinishButton, "Create Project")
        self.setButtonText(QWizard.WizardButton.CancelButton, "Cancel")

        # Set minimum size
        self.setMinimumSize(800, 600)

    def _add_pages(self) -> None:
        """Add wizard pages."""
        logger.info("Adding wizard pages")

        # Add actual step implementations
        # Project Type Selection (implemented)
        self.addPage(ProjectTypeStep(self))

        # Basic Information (implemented)
        self.addPage(BasicInfoStep(self))

        # Location Selection (implemented)
        self.addPage(LocationStep(self))

        # Options Configuration (implemented)
        options_step = OptionsStep(self)
        options_step.license_preview_requested.connect(self._show_license_preview)
        self.addPage(options_step)

        # Review and Create (implemented)
        review_step = ReviewStep(self.config_manager, self.template_engine, self)
        review_step.create_requested.connect(self._on_create_project)
        self.addPage(review_step)

    def _connect_signals(self) -> None:
        """Connect signals and slots."""
        self.helpRequested.connect(self._on_help_requested)
        self.finished.connect(self._on_finished)
        self.currentIdChanged.connect(self._on_page_changed)

    @pyqtSlot()
    def _on_help_requested(self) -> None:
        """Handle help button click."""
        current_page = self.currentPage()
        if isinstance(current_page, WizardStep):
            current_page.request_help()
        else:
            # Show general help
            QMessageBox.information(
                self,
                "Help",
                "This wizard helps you create a new Python project.\n\n"
                "Follow the steps to configure your project, then click "
                "'Create Project' to generate the project structure.",
            )

    @pyqtSlot(int)
    def _on_finished(self, result: int) -> None:
        """Handle wizard finish."""
        if result == QWizard.DialogCode.Accepted:
            logger.info("Wizard completed, starting project generation")
            self._start_generation()
        else:
            logger.info("Wizard cancelled")

    @pyqtSlot(str)
    def _show_license_preview(self, license_id: str) -> None:
        """
        Show license preview dialog.

        Args:
            license_id: License identifier to preview
        """
        from ..widgets.license_preview import LicensePreviewDialog

        dialog = LicensePreviewDialog(license_id, self)
        dialog.exec()

    def validateCurrentPage(self) -> bool:
        """
        Validate the current page.

        Overrides QWizard method to ensure proper validation.
        """
        return super().validateCurrentPage()

    def _start_generation(self, project_path: Path, options: ProjectOptions) -> None:
        """Start project generation process.
        
        Args:
            project_path: Path where project will be created
            options: Project generation options
        """
        # Create custom progress dialog
        self.progress_dialog = ProgressDialog(self)
        self.progress_dialog.show()

        # Create and start generation thread
        self.generation_thread = ProjectGenerationThread(
<<<<<<< HEAD
            project_path, options, self.template_engine, self, self.ai_service
=======
            self.template_engine,
            self.template_loader,
            self.wizard_data,
            self.ai_service
>>>>>>> 28c79e87
        )

        # Connect signals
        self.generation_thread.progress.connect(self._on_generation_progress)
        self.generation_thread.finished.connect(self._on_generation_finished)
        self.progress_dialog.cancelled.connect(self._on_generation_cancelled)

        # Start generation
        self.generation_thread.start()

    @pyqtSlot(int, str)
    def _on_generation_progress(self, percentage: int, message: str) -> None:
        """Handle generation progress updates."""
        if self.progress_dialog:
            self.progress_dialog.update_progress(percentage, message)

    @pyqtSlot(bool, str)
    def _on_generation_finished(self, success: bool, message: str) -> None:
        """Handle generation completion."""
        if self.progress_dialog:
            self.progress_dialog.set_finished(success, message)
            
            if success and self.wizard_data.target_path:
                self.project_created.emit(self.wizard_data.target_path)
        
        if not success:
            # Show error with AI help if available
            if self.ai_service and self.ai_service.is_available():
                from ..dialogs.error import ErrorDialog

                error_dialog = ErrorDialog(
                    message, details=None, ai_service=self.ai_service, parent=self
                )
                error_dialog.exec()
            else:
                QMessageBox.critical(
                    self, "Error", f"Failed to create project:\n\n{message}"
                )

        # Clean up thread
        if self.generation_thread:
            self.generation_thread.wait()
            self.generation_thread = None

    @pyqtSlot()
    def _on_generation_cancelled(self) -> None:
        """Handle generation cancellation."""
        if self.generation_thread:
            self.generation_thread.cancel()
            logger.info("Project generation cancelled by user")
            
            # Update progress dialog to show cancelled state
            if self.progress_dialog:
                self.progress_dialog.set_cancelled()

    def collect_data(self) -> Dict[str, Any]:
        """
        Collect data from all wizard pages.

        Returns:
            Dictionary with all collected information
        """
        data = {}
        
        # Get fields from wizard
        data["project_name"] = self.field("projectName")
        data["author"] = self.field("author")
        data["version"] = self.field("version")
        data["description"] = self.field("description")
        data["base_path"] = self.field("location")
        
        # Get template from wizard data 
        data["template_type"] = self.wizard_data.template_path
        
        # Get additional options from options step
        options_page = self.page(3)  # Options is the 4th page (0-indexed)
        if hasattr(options_page, 'get_options'):
            data["additional_options"] = options_page.get_options()
        else:
            data["additional_options"] = {}
            
        return data

    def done(self, result: int) -> None:
        """
        Handle wizard completion.

        Overrides QWizard.done() to add confirmation for cancel.
        """
        if result == QWizard.DialogCode.Rejected:
            # Confirm cancellation
            reply = QMessageBox.question(
                self,
                "Confirm Cancel",
                "Are you sure you want to cancel project creation?",
                QMessageBox.StandardButton.Yes | QMessageBox.StandardButton.No,
                QMessageBox.StandardButton.No,
            )

            if reply != QMessageBox.StandardButton.Yes:
                return

        super().done(result)

    @pyqtSlot(int)
    def _on_page_changed(self, page_id: int) -> None:
        """Handle page change events.
        
        Args:
            page_id: ID of the new current page
        """
        # If we're on the review page, update it with collected data
        if page_id == 4:  # Review is the 5th page (0-indexed)
            review_page = self.page(4)
            if isinstance(review_page, ReviewStep):
                data = self.collect_data()
                review_page.set_wizard_data(data)

    @pyqtSlot()
    def _on_create_project(self) -> None:
        """Handle project creation request from review step."""
        logger.info("Project creation requested")
        
        # Collect all data
        data = self.collect_data()
        
        # Create project options
        project_path = Path(data["base_path"]) / data["project_name"]
        
        # Get additional options
        additional = data.get("additional_options", {})
        
        # Create ProjectOptions
        options = ProjectOptions(
            create_git_repo=additional.get("git_init", True),
            create_venv=additional.get("venv_tool") != "none",
            venv_name=".venv",
            python_version=additional.get("python_version"),
            execute_post_commands=True,
            enable_ai_assistance=self.ai_service is not None,
        )
        
        # Start generation in thread
        self._start_generation(project_path, options)<|MERGE_RESOLUTION|>--- conflicted
+++ resolved
@@ -22,16 +22,9 @@
 
 from create_project.ai.ai_service import AIService
 from create_project.config.config_manager import ConfigManager
-<<<<<<< HEAD
 from create_project.core.api import create_project_async
-from create_project.core.project_generator import ProjectOptions
+from create_project.core.project_generator import ProjectOptions, ProjectGenerator
 from create_project.templates.engine import TemplateEngine
-=======
-from create_project.templates.engine import TemplateEngine
-from create_project.core.api import create_project
-from create_project.core.project_generator import ProjectOptions, ProjectGenerator
-from create_project.ai.ai_service import AIService
->>>>>>> 28c79e87
 from create_project.utils.logger import get_logger
 
 from ..steps.basic_info import BasicInfoStep
@@ -104,25 +97,16 @@
         project_path: Path,
         options: ProjectOptions,
         template_engine: TemplateEngine,
-<<<<<<< HEAD
-        wizard,
-        ai_service: Optional[AIService] = None,
-=======
         template_loader,
         wizard_data: WizardData,
-        ai_service: Optional[AIService] = None
->>>>>>> 28c79e87
+        ai_service: Optional[AIService] = None,
     ):
         super().__init__()
         self.project_path = project_path
         self.options = options
         self.template_engine = template_engine
-<<<<<<< HEAD
-        self.wizard = wizard
-=======
         self.template_loader = template_loader
         self.wizard_data = wizard_data
->>>>>>> 28c79e87
         self.ai_service = ai_service
         self._cancelled = False
 
@@ -136,9 +120,18 @@
 
             self.progress.emit(10, "Loading template configuration...")
             
-<<<<<<< HEAD
             if self._cancelled:
-=======
+                return
+
+            # Use the async API directly with required parameters
+            from create_project.core.project_generator import ProjectGenerator
+            
+            # Create generator
+            generator = ProjectGenerator(
+                template_loader=self.template_engine.template_loader if hasattr(self.template_engine, 'template_loader') else None,
+                ai_service=self.ai_service
+            )
+            
             # Find template file path first
             template_path = None
             templates = self.template_loader.list_templates()
@@ -149,21 +142,7 @@
             
             if not template_path:
                 self.finished.emit(False, f"Template '{self.wizard_data.template_id}' not found")
->>>>>>> 28c79e87
-                return
-
-            # Use the async API directly with required parameters
-            from create_project.core.project_generator import ProjectGenerator
-            
-            # Create generator
-            generator = ProjectGenerator(
-                template_loader=self.template_engine.template_loader if hasattr(self.template_engine, 'template_loader') else None,
-                ai_service=self.ai_service
-            )
-            
-            # Get template
-            self.progress.emit(20, "Loading template...")
-            template = self.template_engine.load_template(self.wizard.wizard_data.template_path)
+                return
             
             # Load the template
             try:
@@ -178,20 +157,19 @@
             self.progress.emit(30, "Preparing project variables...")
             # Collect variables
             variables = {
-                "project_name": self.wizard.wizard_data.project_name,
-                "author": self.wizard.wizard_data.author,
-                "version": self.wizard.wizard_data.version,
-                "description": self.wizard.wizard_data.description,
-                "license": self.wizard.wizard_data.license,
+                "project_name": self.wizard_data.project_name,
+                "author": self.wizard_data.author,
+                "version": self.wizard_data.version,
+                "description": self.wizard_data.description,
+                "license": self.wizard_data.license,
             }
             # Add any additional template variables
-            if self.wizard.wizard_data.additional_options:
-                variables.update(self.wizard.wizard_data.additional_options)
+            if self.wizard_data.additional_options:
+                variables.update(self.wizard_data.additional_options)
             
             if self._cancelled:
                 return
             
-<<<<<<< HEAD
             self.progress.emit(40, "Starting project generation...")
             # Generate project
             result = generator.generate_project(
@@ -200,25 +178,6 @@
                 target_path=self.project_path,
                 options=self.options,
                 progress_callback=self._progress_callback,
-=======
-            # Create project generator instance
-            # Use wizard's config manager if available  
-            wizard = self.parent()
-            config_manager = wizard.config_manager if wizard and hasattr(wizard, 'config_manager') else ConfigManager()
-            
-            generator = ProjectGenerator(
-                config_manager=config_manager,
-                threading_model=None
-            )
-            
-            # Generate the project
-            result = generator.generate(
-                template=template,
-                variables=self.wizard_data.to_variables(),
-                target_path=self.wizard_data.target_path,
-                options=options,
-                progress_callback=self._progress_callback
->>>>>>> 28c79e87
             )
 
             if result.success:
@@ -420,14 +379,7 @@
 
         # Create and start generation thread
         self.generation_thread = ProjectGenerationThread(
-<<<<<<< HEAD
-            project_path, options, self.template_engine, self, self.ai_service
-=======
-            self.template_engine,
-            self.template_loader,
-            self.wizard_data,
-            self.ai_service
->>>>>>> 28c79e87
+            project_path, options, self.template_engine, self.template_loader, self.wizard_data, self.ai_service
         )
 
         # Connect signals
